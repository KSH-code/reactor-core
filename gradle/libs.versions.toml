# Versions and dependencies declared here are NOT covered by Dependabot.
# Therefore it focuses on versions that should be updated by hand:
#  - Reactor ecosystem
#  - Fixed versions (JSR166, JSR305...)
#  - Libraries that we want to more closely monitor / have an associated plugin (RS, Micrometer, Kotlin)
#  - Plugins (including Kotlin)

[versions]
# Baselines, should be updated on every release
baseline-core-api = "3.5.11"
baselinePerfCore = "3.5.11"
baselinePerfExtra = "3.5.1"

# Other shared versions
asciidoctor = "3.3.2"
#note that some micrometer artifacts like context-propagation has a different version directly set in libraries below
<<<<<<< HEAD
micrometer = "1.12.0-M3"
micrometerDocsGenerator = "1.0.2"
micrometerTracingTest="1.2.0-M2"
contextPropagation="1.0.5"
=======
micrometer = "1.10.12"
micrometerDocsGenerator = "1.0.2"
micrometerTracingTest="1.0.11"
contextPropagation="1.0.6"
>>>>>>> 7dff05d5
kotlin = "1.5.32"
reactiveStreams = "1.0.4"

[libraries]
jsr166backport = "io.projectreactor:jsr166:1.0.0.RELEASE"
jsr305 = "com.google.code.findbugs:jsr305:3.0.1"
micrometer-bom = { module = "io.micrometer:micrometer-bom", version.ref = "micrometer" }
micrometer102Compatible-bom = { module = "io.micrometer:micrometer-bom", version = "1.10.7" }
micrometer-commons = { module = "io.micrometer:micrometer-commons" }
micrometer-core = { module = "io.micrometer:micrometer-core" }
micrometer-contextPropagation102 = "io.micrometer:context-propagation:1.0.2"
micrometer-contextPropagation = { module = "io.micrometer:context-propagation", version.ref = "contextPropagation" }
micrometer-docsGenerator = { module = "io.micrometer:micrometer-docs-generator", version.ref = "micrometerDocsGenerator"}
micrometer-observation-test = { module = "io.micrometer:micrometer-observation-test" }
micrometer-tracing-test = { module = "io.micrometer:micrometer-tracing-integration-test", version.ref = "micrometerTracingTest" }
micrometer-test = { module = "io.micrometer:micrometer-test" }
kotlin-stdlib = { module = "org.jetbrains.kotlin:kotlin-stdlib", version.ref = "kotlin" }
reactiveStreams = { module = "org.reactivestreams:reactive-streams", version.ref = "reactiveStreams" }
reactiveStreams-tck = { module = "org.reactivestreams:reactive-streams-tck", version.ref = "reactiveStreams" }
reactor-perfBaseline-core = { module = "io.projectreactor:reactor-core", version.ref = "baselinePerfCore" }
reactor-perfBaseline-extra = { module = "io.projectreactor.addons:reactor-extra", version.ref = "baselinePerfExtra" }

[plugins]
artifactory = { id = "com.jfrog.artifactory", version = "4.31.0" }
asciidoctor-convert = { id = "org.asciidoctor.jvm.convert", version.ref = "asciidoctor" }
asciidoctor-pdf = { id = "org.asciidoctor.jvm.pdf", version.ref = "asciidoctor" }
bnd = { id = "biz.aQute.bnd.builder", version = "6.4.0" }
download = { id = "de.undercouch.download", version = "5.5.0" }
japicmp = { id = "me.champeau.gradle.japicmp", version = "0.4.2" }
jcstress = { id = "io.github.reyerizo.gradle.jcstress", version = "0.8.15" }
nohttp = { id = "io.spring.nohttp", version = "0.0.11" }
shadow = { id = "com.github.johnrengelman.shadow", version = "8.1.1" }
spotless = { id = "com.diffplug.spotless", version = "6.13.0" }
mrjar = { id = "me.champeau.mrjar",  version = "0.1.1" }<|MERGE_RESOLUTION|>--- conflicted
+++ resolved
@@ -14,17 +14,10 @@
 # Other shared versions
 asciidoctor = "3.3.2"
 #note that some micrometer artifacts like context-propagation has a different version directly set in libraries below
-<<<<<<< HEAD
 micrometer = "1.12.0-M3"
 micrometerDocsGenerator = "1.0.2"
 micrometerTracingTest="1.2.0-M2"
-contextPropagation="1.0.5"
-=======
-micrometer = "1.10.12"
-micrometerDocsGenerator = "1.0.2"
-micrometerTracingTest="1.0.11"
 contextPropagation="1.0.6"
->>>>>>> 7dff05d5
 kotlin = "1.5.32"
 reactiveStreams = "1.0.4"
 
