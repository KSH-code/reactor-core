/*
 * Copyright (c) 2011-2023 VMware Inc. or its affiliates, All Rights Reserved.
 *
 * Licensed under the Apache License, Version 2.0 (the "License");
 * you may not use this file except in compliance with the License.
 * You may obtain a copy of the License at
 *
 *   https://www.apache.org/licenses/LICENSE-2.0
 *
 * Unless required by applicable law or agreed to in writing, software
 * distributed under the License is distributed on an "AS IS" BASIS,
 * WITHOUT WARRANTIES OR CONDITIONS OF ANY KIND, either express or implied.
 * See the License for the specific language governing permissions and
 * limitations under the License.
 */
plugins {
	id "org.gradle.toolchains.foojay-resolver-convention" version "0.5.0"
}

rootProject.name = 'reactor'

include 'benchmarks', 'reactor-core', 'reactor-test', 'reactor-tools', 'reactor-core-micrometer'

dependencyResolutionManagement {
  versionCatalogs {
	libs {
	  if (System.getProperty("useSnapshotMicrometerVersion")) {
<<<<<<< HEAD
		version('micrometer', '1.12.2-SNAPSHOT')
		version('micrometerDocsGenerator', "1.0.3-SNAPSHOT")
		version('micrometerTracingTest', "1.2.2-SNAPSHOT")
		version('contextPropagation', "1.1.1-SNAPSHOT")
=======
		version('micrometer', '1.10.14-SNAPSHOT')
		version('micrometerDocsGenerator', "1.0.3-SNAPSHOT")
		version('micrometerTracingTest', "1.0.13-SNAPSHOT")
		version('contextPropagation', "1.0.7-SNAPSHOT")
>>>>>>> 71271eb8
	  }
	}
  }
}<|MERGE_RESOLUTION|>--- conflicted
+++ resolved
@@ -25,17 +25,10 @@
   versionCatalogs {
 	libs {
 	  if (System.getProperty("useSnapshotMicrometerVersion")) {
-<<<<<<< HEAD
 		version('micrometer', '1.12.2-SNAPSHOT')
 		version('micrometerDocsGenerator', "1.0.3-SNAPSHOT")
 		version('micrometerTracingTest', "1.2.2-SNAPSHOT")
 		version('contextPropagation', "1.1.1-SNAPSHOT")
-=======
-		version('micrometer', '1.10.14-SNAPSHOT')
-		version('micrometerDocsGenerator', "1.0.3-SNAPSHOT")
-		version('micrometerTracingTest', "1.0.13-SNAPSHOT")
-		version('contextPropagation', "1.0.7-SNAPSHOT")
->>>>>>> 71271eb8
 	  }
 	}
   }
