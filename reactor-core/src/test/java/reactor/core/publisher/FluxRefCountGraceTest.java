--- conflicted
+++ resolved
@@ -1,9 +1,5 @@
 /*
-<<<<<<< HEAD
- * Copyright (c) 2017-2022 VMware Inc. or its affiliates, All Rights Reserved.
-=======
  * Copyright (c) 2017-2023 VMware Inc. or its affiliates, All Rights Reserved.
->>>>>>> fdc801ee
  *
  * Licensed under the Apache License, Version 2.0 (the "License");
  * you may not use this file except in compliance with the License.
